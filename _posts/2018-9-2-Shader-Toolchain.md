---
layout: post
date: 2018-9-5
title: "Creating and Designing a Shader Toolchain"
img: aurora.jpg
published: true
tags: [C++, tools, Vulkan, Shaders, SPIR-V, Lua]
---

**Note: This article is a WIP! If you see it, it's probably because I'm working on it at this very moment...**

As an early pre-article note: I have written various versions of this article about three times now. ShaderTools has evolved *so* much from it's initial versions, and is constantly improving, so it was hard to ever feel it was "ready" to share. Or, I'd write half the content I needed then realize that (usually) I had written some new feature or fix that solved a problem I mentioned in the writing - like the resource group system. That has gone through so many variations and iterations that I could write a whole article *just* on that content. So, here goes nothing: and hopefully, this ages well.

# Toolchains: the Reality of Engine Development

The title just above is not a pessimistic statement - but it is the truth! Before I really dove into the challenge of attempting to make my own graphics engine, I had little idea of creating things like toolchains. My previous work projects had never required them, or weren't large enough to benefit from them. But a few early experiments with trying to implement clustered forward rendering (and looking at [volumetric tiled forward](https://www.3dgep.com/volume-tiled-forward-shading/) made it even more urgent I get this sort of system working) made it clear that I needed some help - in the form of code designed to help bridge the gap and make my life easier.

With Vulkan shaders, one has to declare all the resources in a much more explicit manner. It's not just specifying the range of limited locations you might bind textures to: no, it's specifying where you bind all resources to. And not just a singular `binding` field either: since Vulkan resources are declared in "sets", that's another field that has to be specified. For some of the more complicated shaders used in the fancier rendering pipelines nowadays, you get fairly ridiculous resource binding declarations like this:

{% highlight glsl %}
// Resource block: Lights
layout (set = 1, binding = 0, rgba8) readonly restrict uniform imageBuffer lightColors;
layout (set = 1, binding = 1, rgba32f) restrict uniform imageBuffer positionRanges;
// End resource block

// Resource block: ClusteredForward
layout (set = 2, binding = 0, r32ui) restrict uniform uimageBuffer lightCountTotal;
layout (set = 2, binding = 1, r32ui) restrict uniform uimageBuffer lightBounds;
layout (set = 2, binding = 2, r8ui) restrict uniform uimageBuffer Flags;
layout (set = 2, binding = 3, r32ui) restrict uniform uimageBuffer lightList;
layout (set = 2, binding = 4, r32ui) restrict uniform uimageBuffer lightCounts;
layout (set = 2, binding = 5, r32ui) restrict uniform uimageBuffer lightCountOffsets;
layout (set = 2, binding = 6, r32ui) restrict uniform uimageBuffer lightCountCompare;
// End resource block

// Resource block: ObjMaterials
layout (set = 3, binding = 0) uniform _Material_ {
    // whole bunch of members
} Material;

layout (set = 3, binding = 1) uniform sampler2D normalMap;
layout (set = 3, binding = 2) uniform sampler2D metallicMap;
layout (set = 3, binding = 3) uniform sampler2D roughnessMap;
layout (set = 3, binding = 4) uniform sampler2D diffuseMap;
// End resource block
{% endhighlight %}

This is extremely gross. We don't want to write this, and we're (assumedly) people who are fairly used to writing shaders at a lower-level like this. This is *absolutely* not the kind of interface we want to begin exposing to artists and effects designers, and is not the sort of detail we want to them worrying about anyways. And it gets worse: since Vulkan uses so much just *more* information and data about it's resources and where they're bound, we have to do things like the following when creating the API objects that correspond to shader resource bindings:

{% highlight cpp %}
// texelBuffersLayout is a vpr::DescriptorSetLayout, used to describe the layout of a single
// descriptor set's resources. This layout is for the "ClusteredForward" resource block.
constexpr static VkShaderStageFlags fc_flags = VK_SHADER_STAGE_FRAGMENT_BIT | VK_SHADER_STAGE_COMPUTE_BIT;
texelBuffersLayout->AddDescriptorBinding(VK_DESCRIPTOR_TYPE_STORAGE_TEXEL_BUFFER, fc_flags, 0);
texelBuffersLayout->AddDescriptorBinding(VK_DESCRIPTOR_TYPE_STORAGE_TEXEL_BUFFER, fc_flags, 1);
texelBuffersLayout->AddDescriptorBinding(VK_DESCRIPTOR_TYPE_STORAGE_TEXEL_BUFFER, fc_flags, 2);
texelBuffersLayout->AddDescriptorBinding(VK_DESCRIPTOR_TYPE_STORAGE_TEXEL_BUFFER, fc_flags, 3);
texelBuffersLayout->AddDescriptorBinding(VK_DESCRIPTOR_TYPE_STORAGE_TEXEL_BUFFER, fc_flags, 4);
texelBuffersLayout->AddDescriptorBinding(VK_DESCRIPTOR_TYPE_STORAGE_TEXEL_BUFFER, fc_flags, 5);
texelBuffersLayout->AddDescriptorBinding(VK_DESCRIPTOR_TYPE_STORAGE_TEXEL_BUFFER, fc_flags, 6);
texelBuffersLayout->Create();
{% endhighlight %}

And the gift keeps giving: Vulkan descriptor sets are allocated from `VkDescriptorPool`s. Creating these pools effectively requires forecasting, ahead of time, how many of each of the Vulkan `VK_DESCRIPTOR_TYPE_` resources you plan to use: if you try to allocate for 12 texel buffers, but you only specified room for 6, the API will throw errors and things will break really quick. And what if you change some of the bindings around? The above code has bindings 0-6 for texel buffers - but if we modify the shader to add a uniform buffer at binding 0, we have to make sure our code reflects that (both by changing the above bindings, and making sure our `VkDescriptorPool` has room). It's a lot of work to manage, and it's just not easy to keep sane with all this going on.

So these issues motivated the initial work into ShaderTools: let's take our pre-existing shaders, and just reflect back upon them to generate all this binding metadata at runtime (as no such mechanism exists in Vulkan, like it did in OpenGL).

## Shader Reflection - the Beginnings

If one wants to perform reflection on SPIR-V shaders, you're going to have to use the [spirv-cross](https://github.com/KhronosGroup/SPIRV-Cross) library. By feeding it a SPIR-V binary blob, one can query the library and get access to *all* of the resources used by a shader. From here, it's only a matter of collating this data across multiple stages (usually just vertex + fragment) and generating the relevant data: in initial versions of my library, the literally meant just generating the arrays of `VkDescriptorSetLayoutBinding`s one would require for a given combination of shaders.

{% highlight cpp %}
const size_t num_descriptor_sets = reflectionSystem->GetNumDescriptorSets();
std::vector<std::vector<VkDescriptorSetLayoutBinding>> setBindings(num_descriptor_sets);
for (size_t i = 0; i < num_descriptor_sets; ++i) {
    size_t num_bindings = 0;
    reflectionSystem->GetLayoutBindings(i, &num_bindings, nullptr);
    setBindings[i].resize(num_bindings);
    reflectionSystem->GetLayoutBindings(i, &num_bindings, setBindings[i].data());
}
// assuming we have some VkDescriptorSetLayout wrapper class, we then just add the bindings:
ourDescriptorSetLayout.AddSetLayoutBindings(setBindings[0]);
// (repeat the above for each descriptor set and set layout we retrieved data for)
{% endhighlight %}

Further, by tracking this data at a slightly higher level and between multiple invocations of this "reflection" system, one could get an accurate count of the resources required - so setting up your `VkDescriptorPool` to perfectly match the requirements of the current suite of shaders became nearly trivial! It had the effect of reducing code complexity *and* making things much more flexible - effectively, we had incidentally moved to a data-driven design where the "data" was our shaders. This data was now affecting the behavior of our code, and our code adapted to the data instead of the other way around (or just a lack of adaptation whatsoever).

### Potential Issues

However, there is one problem I have not yet solved. One still has to make sure that compatability between shader resources is maintained between all resources that may use a given set of resources: for example, let's say I perform the binding shuffling I briefly mentioned earlier (where I suggested adding a uniform buffer). I can't just modify a single shader doing that - I have to then modify all shaders that bind to that particular descriptor set. Sure, I could create an all-new unique descriptor set just for that single shader: but, descriptor set binding is one of the more expensive operations we can perform in Vulkan so it's more ideal for use to keep our descriptors pooled, to reduce binding changes. But copying and pasting code around, and remembering to always do so, is less than ideal as well. So, how do we fix this?

#### A Brief Aside: spirv-cross

I'd like to take a moment to quickly speak positively of `spirv-cross` and it's maintainers, especially Hans: I created [an issue](https://github.com/KhronosGroup/SPIRV-Cross/issues/551) explaining a lack of documentation or examples on using the API. I had personally figured out how to use the library for reflection, but it had taken a fair bit of experimentation and laborious crawling through the code to do so. I mentioned this on reddit and Hans suggested I create the issue I did, and after doing so he got right on it and created the rather immensely useful [examples for reflection](https://github.com/KhronosGroup/SPIRV-Cross/wiki/Reflection-API-user-guide) that one can now find in the wiki. Point of this sidebar being: take the time to speak to people about their libraries or projects! If you feel its lacking documentation or examples, the best way you can let someone know is by creating an issue on github in my opinion. Give it a shot!

## Shader Generation

In order to get around this problem, we can move to a generative shader approach: this makes plenty of sense, and is one that most shader toolchain software packages end up using anyways. As I am singular person, however, I'll avoid the highly abstracted approach of Unity and Unreal Engine: as great as that can be, the scope of work required is simply far too immense for me to manage among all my other work.

So, my goal became generating just the resource declarations per-shader: users will still have to write the `main()` block as they would otherwise, but dealing with the intricacies and irritations of Vulkans resource binding model would be effectively removed. Additionally, we could take this chance to add simple things like simpler handling of specialization constants, `#include` support, and other various pre-processor features (as we are now writing a GLSL preprocessor) all to reduce the difficulty of writing shaders. So, let's get to work.

#### Specialization Constants

I'm going to skip over detailing how I implemented `#include` support - it's nothing too shocking to anyone who's been doing development work for a while, so I'll just skip right into something more interesting. Vulkan has these interesting objects called "specialization constants" - constant values in the shader that are bound to specified locations, a bit like descriptor resources. What makes them unique, however, is that the value can be modified at pipeline creation time. This is fairly powerful, as it lets you write one shader then potentially vary the behavior shortly before you use it: potentially allowing for the "generation" of shader permutations and variations at runtime. I personally tend to use it for holding values like the screen size, and other environmental constants that don't frequently change: when they do change (e.g, during a swapchain recreation event) we would have to recreate our pipelines anyways - allowing us to update the value to reflect the new screen size, for example.

However, it can be a bit annoying and tedious to type out `layout (constant_id = (idx))` for each of the specialization constants we intend to use. Additionally, I figured (correctly!) that practicing on this feature would help me prepare for the more difficult world of descriptors and those resources. Currently, one declares a specialization constant quite simply: `SPC (TYPE) (NAME) = (VALUE)` will do the trick. From there, the shader generation system adds the requisite `layout (constant_id = (idx))` prefix as appropriate, keeping a running tally of the current index to use per-shader.

#### Simplifying Resources With Resource Groups

So as was noted earlier, Vulkan resources are attached to descriptor sets: these can be thought of as a sort of semantic or logical "grouping" of these resources as well. First, it's a good idea to keep resources with similar update frequencies together in descriptor sets: this way, for example, you could bind your global per-frame data to descriptor set 0 for example, then switch out higher bindings per rendering type, then per-material, then (not ideally, but you could) per-object if you had to. But you might also group together all your resources used for compute-type tasks - e.g, clustered forward lighting and the like - into a descriptor set. I decided to use "resource groups" as my abstraction or alias over a descriptor set, and began with a fairly explicit setup like so:

{% highlight glsl %}
#pragma BEGIN_RESOURCES VOLUMETRIC_FORWARD
UNIFORM_BUFFER cluster_data {
    uvec3 GridDim;
    float ViewNear;
    uvec2 Size;
    float Near;
    float LogGridDimY;
} ClusterData;

U_IMAGE_BUFFER r8ui ClusterFlags;
U_IMAGE_BUFFER r32ui PointLightIndexList;
U_IMAGE_BUFFER r32ui SpotLightIndexList;
U_IMAGE_BUFFER rg32ui PointLightGrid;
U_IMAGE_BUFFER rg32ui SpotLightGrid;
U_IMAGE_BUFFER r32ui UniqueClustersCounter;
U_IMAGE_BUFFER r32ui UniqueClusters;

#pragma END_RESOURCES VOLUMETRIC_FORWARD
{% endhighlight %}

The above declares a resource group. During the shader generation process, I search the current subfolder being used for a `Resources.glsl` file and parse it for all the resource groups I can find. I then parse from this the appropriate metadata I will need to generate the final bindings, so that when a user writes `#pragma USE_RESOURCES VOLUMETRIC_FORWARD` we insert the above resource block into their shader. This worked well enough, and combined with my pre-existing reflection infrastructure it gave me most of the capabilities I needed.

## Taking the Library Further

I began wondering, however, if I could take this library further. It was about this time that I was doing more reading into rendergraphs and that concept, like in [this excellent article](http://themaister.net/blog/2017/08/15/render-graphs-and-vulkan-a-deep-dive/) (from Hans Kristian, who helped me with his excellent work on spirv-cross earlier in this very article!). Effectively, a rendergraph is us dealing with the manual synchronization required in modern APIs, and has some things in common even with the AST that is created during the compiliation of something like C/C++. We atttempt to traverse a series of rendering commands, rendertargets, and resources - from this, we attempt to generate scheduling. Here's a helpful graphic I created some time ago for when I was writing a software design document explaining this concept to a crowd of embedded developers at work:

<img src="{{site.baseurl}}/assets/img/RenderGraph.png" alt="I am eternally proud of this infographic, honestly" />

The rendergraph really needs to know when resources are read, and when they are written to. And if a certain shader only performs pure reads, or pure writes, this can be *immensely* helpful for scheduling the various steps in our rendering process (as shown). Additionally, I believed that with a little work I should be able to automate the resource creation process as well - so that we could use our shaders to hook into something like a [Vulkan resource plugin](https://fuchstraumer.github.io/Vulkan-Resource-Plugin/). Through this, not only are we generating the descriptor sets, descriptor set layouts, pipeline layouts, and descriptor pools (a huge chunk of work we would otherwise compile in to our code!) - we can now generate the requisite resources automatically and based on some input data, too! This was an exciting prospect so I got right to work.

### Resource Groups from Lua Scripts

Despite the logic above, my first goal with the upgrades I had planned was to automate resource creation - and in order to do that, I was going to have to really upgrade my resource groups. First, the current system just felt sort of ungainly - I wasn't really a fan of it, and felt that it could have been designed better. While ShaderTools might not be at the level of being used by artists, I could see it being used as a middleware translation between some sort of material/node editor and the final shader code: so simplification is just going to make interfacing to higher-level abstractions easier.

At first, I thought I could use JSON to describe resource groups. But that quickly fell apart: in order to create a `VkBuffer`, we need to know the size of the buffer. And there are many cases where this size depends on some runtime parameters (usually any time you're doing compute/lighting work) like the current screens size or the depth range - or, it might just be a configurable value like a maximum number of lights that we adjust based on the user's graphics configuration. Regardless, there was no easy to handle this in JSON - I'm effectively describing a need for functions.

But then I had a realization: Lua is fast with key-value tables, especially LuaJIT, and Lua lets me use functions as table fields. This would be *perfect*. I could expose some environment functions like `GetWindowSizeX` to Lua, and call them to set fields of my resource descriptors. Further, I could be fairly certain that while executing a Lua script might not be nearly as fast as simply parsing some JSON it's unlikely that it'll be so slow as to massively impact runtime performance.

The format I settled on works like so - first, we can of course declare all our functions in a separate Lua script. Here, I call functions called "GetWindowX()" and "GetWindowY()" that get the size in pixels of our current rendertarget - and use that to calculate tile dimensions for clustered forward rendering. I also store a few other members, which could potentially be adjusted at runtime by reading from a configuration or the like:

{% highlight lua %}
local dimensions = {
    NumLights = 2048;
    TileWidth = 64;
    TileHeight = 64;
};

function dimensions.TileCountX()
    return (GetWindowX() - 1) / dimensionFunctions.TileWidth + 1;
end

function dimensions.TileCountY()
    return (GetWindowY() - 1) / dimensionFunctions.TileHeight + 1;
end

function dimensions.TileCountZ()
    return 256;
end

function dimensions.GetTileSizes()
    return dimensions.TileCountX(), dimensions.TileCountY(), dimensions.TileCountZ();
end

function dimensions.GetTotalTileCount()
    x, y, z = dimensions.GetTileSizes();
    return x * y * z;
end

return dimensions;
{% endhighlight %}

Our resource script is then able to use these functions by using the standard Lua "requires" format. A resource script is what we use to declare our resource groups now, instead of the rather ungainly `#pragma BEGIN_RESOURCES` format. It makes the specification of all our metadata loads easier: field names make it clear what we can write, and adding custom structured buffer types becomes easier too (more on that later!):

{% highlight lua %}
local dimensions = require("Functions")
-- Reduced for brevity, but you get the point
Resources = {
    GlobalResources = {
        UBO = {
            Type = "UniformBuffer",
            Members = {
                model = { "mat4", 0 },
                view = { "mat4", 1 },
                projectionClip = { "mat4", 2 },
                normal = { "mat4", 3 },
                viewPosition = { "vec4", 4 },
                depth = { "vec2", 5 },
                numLights = { "uint", 6 }
            }
        }
    },
    ClusteredForward = {
        flags = {
            Type = "StorageTexelBuffer",
            Format = "r8ui",
            Size = dimensions.TotalTileCount(),
            Qualifiers = "restrict"
        },
        bounds = {
            Type = "StorageTexelBuffer",
            Format = "r32ui",
            Size = dimensions.NumLights * 6,
            Qualifiers = "restrict"
        },
        Tags = { "InitializeToZero", "ClearAtEndOfPass" }
    },
    Lights = {
        positionRanges = {
            Type = "StorageTexelBuffer",
            Format = "rgba32f",
            Size = dimensions.NumLights,
            Qualifiers = "restrict readonly",
            Tags = { "HostGeneratedData" }
        }
        lightColors = {
            Type = "UniformTexelBuffer",
            Format = "rgba8",
            Size = dimensions.NumLights,
            Qualifiers = "restrict readonly",
            Tags = { "HostGeneratedData" }
        }
    }
}
{% endhighlight %}

During execution of the script, we simply iterate through the entries of the "Resources" table. Then, we recurse through their individual entries and extract all the data we need. We are then able to build both the information we need for generating the descriptor layout/binding data we had earlier, but we now also have some extras like the ability to add qualifers and a size field. That size field is really the only item we actually *need* to generate the backing resources though, as we can technically populate the fields of things like `VkBufferCreateInfo` (and `VkBufferViewCreateInfo` for our texel buffers) already.

#### Handling Edge Cases and Unique Behavior

You are probably wondering what the `Tags` field is about - this is a field that I added fairly late in the development process, after realizing I couldn't quite cover everything I wanted to do with the existing infrastructure. The intended use is to further specialize individual resources and groups using user-defined "tags": these tags are stored then on a per-group and per-shader basis as appropriate, and can be used by clients interacting with `ShaderTools` to mutate how they use the resources.

For example, lets consider my attachment of the "HostGeneratedData" tag to the Lights resources. Instead of using this tag to change behavior in the backend, the intent is for a user to do something like the following (using the `ShaderResource` object found [here](https://github.com/fuchstraumer/ShaderTools/blob/6f409a4ad66ecc886258b711589e967ca8b00566/include/core/ShaderResource.hpp)):

{% highlight cpp %}
void BufferResourceCache::createBuffer(const st::ShaderResource* rsrc) {
    VkBufferCreateInfo create_info{ default_buffer_info };
    create_info.usage = usageFlagsFromDescriptorType(rsrc->DescriptorType());
    create_info.size = rsrc->MemoryRequired();

    {
        st::dll_retrieved_strings_t tags = rsrc->GetTags();
        if (tags.NumStrings != 0) {
            for (size_t i = 0; i < tags.NumStrings; ++i) {
                if (strcmp(tags[i], "HostGeneratedData")) {
                    // Since it's host generated data, mutate usage flags
                    // so that we can copy into it from the host
                    create_info.usage |= VK_BUFFER_USAGE_TRANSFER_DST_BIT;
                }
            }
        }
    }

    // should be using a view_info param here but skipped for brevity
    VulkanResource* new_buffer = resourcePluginAPI->CreateBuffer(&create_info, nullptr,
        0, nullptr, memory_type::DEVICE_LOCAL, nullptr);
}
{% endhighlight %}

In this way, we can attach further metadata and then evolve unique behaviors based on that data without having to modify the backend library doing all this parsing. The above probably isn't the most ideal case and this probably is not the best or most performant way to handle this, but I didn't feel like it was wise to start modifying ShaderTools deeply to accomodate the premise of these tags. So in the end I think I leaving it to the user to do things like the above makes the most sense. In the case of the other tags, like the one attached to the `ClusteredForward` group, we would make note of this (on the rendegraph or client level, of course) and then be sure to fill the buffers in questions with zeros, and schedule another clear/fill to zero operation at the end of each renderpass. I do have other ideas, however: like potentially making the tags field cause the execution of a secondary script, which can be used to modify the resource as appropriate to include the appropriate fields (maybe by potentially reaching in and directly mutating a `VkBufferCreateInfo`?). Unfortunately, I haven't yet had time to further explore this idea. The farther I got was using the tags field to call a `std::function` object that was stored in a `std::unordered_map<std::string, std::function<void(st::ShaderResource*)>>`: this accomplishes the same end result, but is still less-than-ideal of course as the code for modifying these resources is still compiled-in (for now).

#### Handling Structured Buffers

The `UBO` structure in the above snippet of the shader resource script probably looked a little weird: first I had the buffers member name, and then the field was another Lua table containing a type string and an index. This combo looks messy, but the index is unfortunately required: Lua uses unordered tables, so the order of the members may otherwise end up scrambled and confused. This took me some time to even realize, however, as it wasn't until I compared a shader before and after processing that I even noticed the order of the members had changed.

Object sizes are read from a table mapping the object's type string to a size value - there exist a large quantity of default sizes baked into the ShaderTools backend, but a user can actually freely add more sizes by declaring a new `ObjectSizes` table. The key is the object's type string, then, and the value is just the size. This table is then appended to the pre-existing table in ShaderTools.

#### Textures?

Handling textures is a tough one - by textures, I'm referring to images we explicitly expect to load data for from a file, and that will be used when shading a primitive. We obviously will want to declare the binding locations of these objects ahead of time, but we won't be able to do anything more for them: format is unknown, size is unknown, and the backing data is unknown as well. To make it more complex, we also can't really assume that a single file will ever be enough for a texture "slot". It's likely that we will be changing out what the backing data in a texture slot is at runtime, as we change primitives and bind different descriptor sets. For that reason, I added a `FromFile` field. When specified as true, the parsing of further metadata is skipped - so there is no way to retrieve `VkImageCreateInfo`/`VkImageViewCreateInfo` for textures created in this manner. It's imperfect, but it's the best I could think of doing without specifying what our material system will look like at the level of this library (which I'd rather not do, as it makes it considerably less general-use). Thus, a texture field looks a bit like so:

{% highlight lua %}
Resources = {
    MaterialTextures = {
        diffuseMap = {
            Type = "CombinedImageSampler",
            FromFile = true
        },
        normalMap = {
            Type = "CombinedImageSampler",
            FromFile = true
        },
        roughnessMap = {
            Type = "CombinedImageSampler",
            FromFile = true
        }
        -- And so on...
    }
}
{% endhighlight %}

### Extracting Even More Metadata

As mentioned earlier, part of my goal in getting this system to work was so that I could use it to assist rendergraph construction. Now that we can create the backing resources attached to shaders, we need to figure out how much data we can extract about the usage of resources by each individual shader (and sometimes, shader stages). The biggest thing we want to identify is if a resource is `readonly` or `writeonly` - which becomes rather hard to identify. At first, I thought this qualifier was being explicitly applied to a resource if it was at all able to: in GLSL recompiled from SPIR-V assembly the `readonly`/`writeonly` qualifiers were being applied to resources. But upon reading the `.spvasm` files myself, I couldn't find these qualifiers anywhere - and reading the SPIR-V spec revealed that this qualifier is only available when applied to images (and seemingly, not even texel buffers).

{% highlight text %}
OpDecorate %positionRanges DescriptorSet 1
OpDecorate %positionRanges Binding 1
OpDecorate %positionRanges Restrict
OpDecorate %lightBounds DescriptorSet 2
OpDecorate %lightBounds Binding 1
OpDecorate %lightBounds Restrict
OpDecorate %Flags DescriptorSet 2
OpDecorate %Flags Binding 2
OpDecorate %Flags Restrict
{% endhighlight %}

The only qualifier I could see - shown above in a snippet of SPIR-V assembly - was the "restrict" one that I was specifying be applied myself in the resource scripts. So how was the recompiler, when compiling back into GLSL, able to decide to apply these qualifiers? I created an issue in the `spirv-cross` repo, but diving further into the source code, learning more about SPIR-V, and [a clarifying answer by Hans](https://github.com/KhronosGroup/SPIRV-Cross/issues/606) (again, he is too good and I appreciate his work on `spirv-cross` immensely) revealed that SPIR-V doesn't store this information, conventionally. Indeed, our best bet is to make sure we use the right qualifiers from the get-go.

#### Memory Modifiers/Qualifiers

So, we know two things: retrieving the Memory (or, access) qualifiers from the SPIR-V isn't strictly possible, and setting the qualifiers initially is our best. The second point is why I added the `Qualifiers` field to the resource scripts: you'll notice nearly every resource uses `restrict`, which is a qualifier that you should (by the recommendation of numerous Khronos documents) use as often as possible. In an instance or two, I have been able to specify things like `readonly` ahead of time - but this is fairly rare, and it can be hard to figure this out yourself.

At first, I thought I could then simply store these qualifiers in the shader resource meta-object used to associate metadata to a resource. But this really won't work: these access qualifiers may change in different shaders, and while we're able to specify some as invariant across multiple shader stages / pipelines this is not usually the case. So I had to rethink things.

Clearly, we needed to separate the abstraction representing a shader resource from it's _usage_. There is a clear separation here, and it's something we'll now need - we'll be using all of our resources multiple times, and each time we may have different qualifiers on it. This resulted in the creation of a `ResourceUsage` ([here](https://github.com/fuchstraumer/ShaderTools/blob/cd5910cb594fc6c1818eb09da9d0a3d194242d95/include/core/ResourceUsage.hpp)) object: `ShaderResource` ([here](https://github.com/fuchstraumer/ShaderTools/blob/cd5910cb594fc6c1818eb09da9d0a3d194242d95/include/core/ShaderResource.hpp)) represents a singular resource itself, but a `ResourceUsage` is a child object representing a singular use of the resource in a particular shader. We then store our access qualifiers in the resource usage, not the parent resource. This way, our rendergraph is able to also exploit this split in logic: it can see a resource is used multiple times, and by analyzing the qualifiers on it's various usages it is able to schedule passes, insert memory barriers, and ensure safe access/use of a resource.

#### Extracting The Qualifiers

Okay, so we can now store per-use qualifier information, along with being able to specify qualifiers to apply across all uses. But how do we extract the qualifiers from `spirv-cross`, so we can accurately update cases where a resource may be `readonly`/`writeonly`? A key note in the earlier issue was:

> When you call compile, it will internally modify readonly/writeonly flags based on usage, so this behavior is expected, albeit a bit awkward.

Previously, I was just passing a binary blob to the `spirv-cross` recompiler. This (as far as I know) simply causes the binary to be parsed for the basic reflection information we have been retrieving thus far. But it won't give us read/write information: this is applied during the `compile()` call, when the SPIR-V is used to reconstruct the source GLSL. Previously I had avoided calling this, as it seemed like a potentially expensive step and was only really useful for potentially debugging issues or for viewing the recompiled GLSL out of curiosity.

I chose to instead call this *before* parsing further metadata however, so that we could hopefully really simply get our read/write qualifiers. Turns out, that solves the problem most of the time and getting our qualifiers is as simple as this:

{% highlight cpp %}
// If following logic fails, we just use read-write as it's a perfectly fine fallback
access_modifier modifier(access_modifier::ReadWrite);
if (type_being_parsed == VK_DESCRIPTOR_TYPE_UNIFORM_BUFFER ||
    type_being_parsed == VK_DESCRIPTOR_TYPE_UNIFORM_BUFFER_DYNAMIC) {
    modifier = access_modifier::Read;
}
// "rsrc" is just a spirv_cross::Resource value
else if (recompiler->has_decoration(rsrc.id, spv::DecorationNonWritable)) {
    modifier = access_modifier::Read;
}
else if (recompiler->has_decoration(rsrc.id, spv::DecorationNonReadable)) {
    modifier = access_modifier::Write;
}
{% endhighlight %}

Previously, I would extract the type for a given `spirv_cross::Resource`, then try to use that type information to back out what I could about the resources access qualifiers. This sometimes worked, but it resulted in extremely messy code and just usually returned what we would already expect - plus, it only really worked on *types*. Not the instances of variables themselves, which is itself a problem. Using the logic above is simpler, cleaner, and so long as we remember to call `compile()` before trying to extract it - it ends up being spot-on accurate.

## ShaderPacks, Shaders, and ShaderStages

Now with a full-featured resource system that allows for fully automated resource construction (in some cases), and that allows for our rendergraph to extract as much precious information as it can, it's time to move on to more of our higher-level design. This was an area I've struggled in, and I was only vaguely relieved to find a few other articles describing similar problems.

For one, naming our objects in an efficient way becomes difficult. What is a "Shader"? Is it a single pack of shader code representing a stage in the programmable graphics pipeline? Or is it the combined programmable shader stage source code snippets required for a whole pipeline? What do we call the combined set of resources, shader source code snippets / stages, and so on? For my project, after a bunch of iteration I settled on the following:

- ShaderStage describes a single stage of execution in the programmable graphics pipeline, and is our smallest distinct object
- A Shader is a combination of ShaderStages that will eventually be used by a single graphics pipeline
- A ShaderPack is a combination of Shaders, along with a resource script

#### Designing an Efficient Interface

#### Creating Descriptor Pools

##### Getting Strings Across A DLL Boundary

I didn't explicitly note it earlier, but due to the large amount of dependencies ShaderTools requires I was rather determined to make this project work as a DLL/shared library - so that clients wouldn't have to also link to our huge pile of dependencies. This creates some restrictions though: for example, as I noted above we often want to retrieve the names of our resources and even the resource group they're in as strings. But how do we pass or retrieve strings across a DLL boundary? Just writing to an array of `const char*` pointers can be dangerous and expensive, as then we have to

- make sure the pointers remain valid by storing copies of the strings somewhere
- potentially copy what would've been temporary data into more permanent storagea

Instead, through some cheeky usage of RAII and `strdup` we can get a nice and safe way to retrieve strings across a DLL, while retaining a C ABI. The solution is a structure like this:

{% highlight cpp %}
struct ST_API dll_retrieved_strings_t {
    dll_retrieved_strings_t(const dll_retrieved_strings_t&) = delete;
    dll_retrieved_strings_t& operator=(const dll_retrieved_strings_t&) = delete;
    dll_retrieved_strings_t();
    ~dll_retrieved_strings_t();
    dll_retrieved_strings_t(dll_retrieved_strings_t&& other) noexcept;
    dll_retrieved_strings_t& operator=(dll_retrieved_strings_t&& other) noexcept;
    void SetNumStrings(const size_t& num_names);
    const char* operator[](const size_t& idx) const;
    char** Strings{ nullptr };
    size_t NumStrings{ 0 };
};

// in use, in the DLL:
dll_retrieved_strings_t ShaderPack::GetShaderGroupNames() const {
    dll_retrieved_strings_t names;
    names.SetNumStrings(impl->groups.size());
    size_t i = 0;
    for (auto& group : impl->groups) {
        names.Strings[i] = strdup(group.first.c_str());
        ++i;
    }

    return names;
}
{% endhighlight %}

In case you were unaware, `strdrup` copies the strings and requires eventually calling `free` on the destination string pointers. I didn't want to enforce users to have to remember this step though, so by making the destructor of the `dll_retrieved_strings_t` structure call this (along with deleting it's copy constructor + assignment operator) we can effectively avoid leaking memory when passing these strings around. The easiest way to use it is by declaring a new scope with brackets, copying the strings into local storage, then exiting the brackets and letting the retrieved strings be cleaned up. It's an idea I got again from `std::lock_guard`, and it works splendidly! And in case you can't tell, I'm fairly proud of my clever little trick :)

<<<<<<< HEAD
## ShaderPacks, Shaders, and ShaderStages

Now with a full-featured resource system that allows for fully automated resource construction (in some cases), and that allows for our rendergraph to extract as much precious information as it can, it's time to move on to more of our higher-level design. This was an area I've struggled in, and I was only vaguely relieved to find a few other articles describing similar problems.

For one, naming our objects in an efficient way becomes difficult. What is a "Shader"? Is it a single pack of shader code representing a stage in the programmable graphics pipeline? Or is it the combined programmable shader stage source code snippets required for a whole pipeline? What do we call the combined set of resources, shader source code snippets / stages, and so on? For my project, after a bunch of iteration I settled on the following:

- ShaderStage describes a single stage of execution in the programmable graphics pipeline, and is our smallest distinct object
- A Shader is a combination of ShaderStages that will eventually be used by a single graphics pipeline
- A ShaderPack is a combination of Shaders, along with a resource script

A `ShaderStage` object is created using a file or shader name, and a `VkShaderStageFlagBits` value: we hash these and sort of "mux" them together into a single `uint64_t`, to create an ID field. We then use this ID field for sorting and storing our shader stages, as needed. This structure is fairly superfluous, and only exists because I ultimately needed it for logical reasons in the backend - most of the time, users will not even be interacting or using these objects. Indeed, their creation and use is mostly managed by the other higher-level objects.

`Shader` in ShaderTools is a combination of `ShaderStage` objects, and includes resource metadata as well. It's assigned a unique name on construction as well, along with things like an array of GLSL extensions to enable and an array of strings representing include paths to generate later during the "generation" stage of the process.

#### Designing an Efficient Interface

#### Creating Descriptor Pools



## Potential Improvements 
=======
## Potential Improvements
>>>>>>> 374429ee

I've had a whole host of improvements in mind for ages now - and in many ways, ShaderTools' current status is a result of me actually implementing many of my ideas for improvements. If I was going to make a 2.0 version of this library, I'd probably use a more Unity-like system and implement abstract shaders with getters and setters and the like that are far removed from writing conventional GLSL: it opens up lots of chances for us to work some magic from the backend, ultimately. These ideas however are improvements I could be making to the *current* version of ShaderTools, however:

- Something I really need to do: **resources with same names may not actually be equivalent and shouldn't have their representations merged together**
- **Figure out how to handle textures.** Using ShaderTools to create these backing resources is a moot point, as we'll likely be swapping what textures are bound where fairly frequently
- Better handling of vertex interfaces and inter-stage interfaces for vertex attributes
- Implement tags being used to execute further scripts and mutate resources
- Improved Lua integration: fairly "singleton"-esque right now, can get weird if client is using Lua too
- **Move specialization constants to Lua system as well**
- Profiling! Need to test using this live to build a bunch of shaders so I can get some good performance data from it so as to direct my optimizations
- Run a multithreaded compile step for shader groups, since compiling with optimizations is rather expensive
- Implement caching, by loading files back up from a specified directory (or the temporary file dump directory we use now)
- Shader permutations! and actually enabling/using vendor extensions as appropriate. This falls more in line with my idea of a "ShaderTools 2.0", however
- Potentially build a C# GUI/interface over this library to make interacting and using it far easier, and so I can finally learn C#<|MERGE_RESOLUTION|>--- conflicted
+++ resolved
@@ -407,8 +407,7 @@
 
 In case you were unaware, `strdrup` copies the strings and requires eventually calling `free` on the destination string pointers. I didn't want to enforce users to have to remember this step though, so by making the destructor of the `dll_retrieved_strings_t` structure call this (along with deleting it's copy constructor + assignment operator) we can effectively avoid leaking memory when passing these strings around. The easiest way to use it is by declaring a new scope with brackets, copying the strings into local storage, then exiting the brackets and letting the retrieved strings be cleaned up. It's an idea I got again from `std::lock_guard`, and it works splendidly! And in case you can't tell, I'm fairly proud of my clever little trick :)
 
-<<<<<<< HEAD
-## ShaderPacks, Shaders, and ShaderStages
+## Potential Improvements
 
 Now with a full-featured resource system that allows for fully automated resource construction (in some cases), and that allows for our rendergraph to extract as much precious information as it can, it's time to move on to more of our higher-level design. This was an area I've struggled in, and I was only vaguely relieved to find a few other articles describing similar problems.
 
@@ -429,9 +428,6 @@
 
 
 ## Potential Improvements 
-=======
-## Potential Improvements
->>>>>>> 374429ee
 
 I've had a whole host of improvements in mind for ages now - and in many ways, ShaderTools' current status is a result of me actually implementing many of my ideas for improvements. If I was going to make a 2.0 version of this library, I'd probably use a more Unity-like system and implement abstract shaders with getters and setters and the like that are far removed from writing conventional GLSL: it opens up lots of chances for us to work some magic from the backend, ultimately. These ideas however are improvements I could be making to the *current* version of ShaderTools, however:
 
